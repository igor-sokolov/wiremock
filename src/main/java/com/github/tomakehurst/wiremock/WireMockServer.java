--- conflicted
+++ resolved
@@ -25,31 +25,14 @@
 import com.github.tomakehurst.wiremock.global.RequestDelayControl;
 import com.github.tomakehurst.wiremock.global.ThreadSafeRequestDelayControl;
 import com.github.tomakehurst.wiremock.http.*;
-<<<<<<< HEAD
-import com.github.tomakehurst.wiremock.jetty.DelayableSocketConnector;
-import com.github.tomakehurst.wiremock.jetty.DelayableSslSocketConnector;
+import com.github.tomakehurst.wiremock.jetty.JettyHttpServerFactory;
 import com.github.tomakehurst.wiremock.jetty.LoggerAdapter;
-import com.github.tomakehurst.wiremock.servlet.ContentTypeSettingFilter;
-import com.github.tomakehurst.wiremock.servlet.HandlerDispatchingServlet;
-import com.github.tomakehurst.wiremock.servlet.TrailingSlashFilter;
-=======
-import com.github.tomakehurst.wiremock.jetty.JettyHttpServerFactory;
->>>>>>> a947566a
 import com.github.tomakehurst.wiremock.standalone.JsonFileMappingsLoader;
 import com.github.tomakehurst.wiremock.standalone.JsonFileMappingsSaver;
 import com.github.tomakehurst.wiremock.standalone.MappingsLoader;
 import com.github.tomakehurst.wiremock.stubbing.StubMappingJsonRecorder;
 import com.github.tomakehurst.wiremock.stubbing.StubMappings;
-<<<<<<< HEAD
-import org.mortbay.jetty.Handler;
-import org.mortbay.jetty.MimeTypes;
-import org.mortbay.jetty.Server;
-import org.mortbay.jetty.servlet.Context;
-import org.mortbay.jetty.servlet.DefaultServlet;
-import org.mortbay.jetty.servlet.ServletHolder;
 import org.mortbay.log.Log;
-=======
->>>>>>> a947566a
 
 import static com.github.tomakehurst.wiremock.core.WireMockConfiguration.wireMockConfig;
 import static com.google.common.base.Preconditions.checkState;
@@ -96,12 +79,6 @@
                         fileSource.child(FILES_ROOT),
                         wireMockApp.getGlobalSettingsHolder(),
                         new ProxyResponseRenderer(options.proxyVia(),
-<<<<<<< HEAD
-                                                  options.shouldPreserveHostHeader(),
-                                                  options.proxyHostHeader())));
-
-        Log.setLog(new LoggerAdapter(notifier));
-=======
                                 options.shouldPreserveHostHeader(),
                                 options.proxyHostHeader()
                         )
@@ -114,7 +91,8 @@
                 stubRequestHandler,
                 requestDelayControl
         );
->>>>>>> a947566a
+
+        Log.setLog(new LoggerAdapter(notifier));
     }
 
     private MappingsLoader makeDefaultMappingsLoader() {
