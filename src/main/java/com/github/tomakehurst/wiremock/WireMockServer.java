/*
 * Copyright (C) 2011 Thomas Akehurst
 *
 * Licensed under the Apache License, Version 2.0 (the "License");
 * you may not use this file except in compliance with the License.
 * You may obtain a copy of the License at
 *
 * http://www.apache.org/licenses/LICENSE-2.0
 *
 * Unless required by applicable law or agreed to in writing, software
 * distributed under the License is distributed on an "AS IS" BASIS,
 * WITHOUT WARRANTIES OR CONDITIONS OF ANY KIND, either express or implied.
 * See the License for the specific language governing permissions and
 * limitations under the License.
 */
package com.github.tomakehurst.wiremock;

import com.github.tomakehurst.wiremock.client.MappingBuilder;
import com.github.tomakehurst.wiremock.client.RequestPatternBuilder;
import com.github.tomakehurst.wiremock.client.WireMock;
import com.github.tomakehurst.wiremock.common.FatalStartupException;
import com.github.tomakehurst.wiremock.common.FileSource;
import com.github.tomakehurst.wiremock.common.Notifier;
import com.github.tomakehurst.wiremock.common.ProxySettings;
import com.github.tomakehurst.wiremock.core.Admin;
import com.github.tomakehurst.wiremock.core.Container;
import com.github.tomakehurst.wiremock.core.Options;
import com.github.tomakehurst.wiremock.core.WireMockApp;
<<<<<<< HEAD
import com.github.tomakehurst.wiremock.extension.ResponseTransformer;
import com.github.tomakehurst.wiremock.global.RequestDelayControl;
import com.github.tomakehurst.wiremock.global.ThreadSafeRequestDelayControl;
=======
import com.github.tomakehurst.wiremock.global.*;
>>>>>>> 0dd863f7
import com.github.tomakehurst.wiremock.http.*;
import com.github.tomakehurst.wiremock.jetty6.Jetty6HttpServerFactory;
import com.github.tomakehurst.wiremock.jetty6.LoggerAdapter;
import com.github.tomakehurst.wiremock.junit.Stubbing;
import com.github.tomakehurst.wiremock.matching.RequestPattern;
import com.github.tomakehurst.wiremock.standalone.JsonFileMappingsLoader;
import com.github.tomakehurst.wiremock.standalone.JsonFileMappingsSaver;
import com.github.tomakehurst.wiremock.standalone.MappingsLoader;
import com.github.tomakehurst.wiremock.stubbing.ListStubMappingsResult;
import com.github.tomakehurst.wiremock.stubbing.StubMapping;
import com.github.tomakehurst.wiremock.stubbing.StubMappingJsonRecorder;
import com.github.tomakehurst.wiremock.stubbing.StubMappings;
import com.github.tomakehurst.wiremock.verification.FindRequestsResult;
import com.github.tomakehurst.wiremock.verification.LoggedRequest;
import com.github.tomakehurst.wiremock.verification.VerificationResult;
import org.mortbay.log.Log;

import java.util.List;

import static com.github.tomakehurst.wiremock.core.WireMockConfiguration.wireMockConfig;
import static com.google.common.base.Preconditions.checkState;

public class WireMockServer implements Container, Stubbing, Admin {

	public static final String FILES_ROOT = "__files";
    public static final String MAPPINGS_ROOT = "mappings";

	private final WireMockApp wireMockApp;
    private final StubRequestHandler stubRequestHandler;

	private final HttpServer httpServer;
    private final FileSource fileSource;
	private final Notifier notifier;

    private final Options options;

    protected final WireMock client;

    public WireMockServer(Options options) {
        this.options = options;
        this.fileSource = options.filesRoot();
        this.notifier = options.notifier();

        RequestDelayControl requestDelayControl = new ThreadSafeRequestDelayControl();
        MappingsLoader defaultMappingsLoader = makeDefaultMappingsLoader();
        JsonFileMappingsSaver mappingsSaver = new JsonFileMappingsSaver(fileSource.child(MAPPINGS_ROOT));

        wireMockApp = new WireMockApp(
                requestDelayControl,
                options.browserProxyingEnabled(),
                defaultMappingsLoader,
                mappingsSaver,
                options.requestJournalDisabled(),
<<<<<<< HEAD
                options.extensionsOfType(ResponseTransformer.class),
                fileSource,
=======
                options.maxRequestJournalEntries(),
>>>>>>> 0dd863f7
                this
        );

        AdminRequestHandler adminRequestHandler = new AdminRequestHandler(
                wireMockApp,
                new BasicResponseRenderer()
        );
        stubRequestHandler = new StubRequestHandler(
                wireMockApp,
                new StubResponseRenderer(
                        fileSource.child(FILES_ROOT),
                        wireMockApp.getGlobalSettingsHolder(),
                        new ProxyResponseRenderer(
                                options.proxyVia(),
                                options.httpsSettings().trustStore(),
                                options.shouldPreserveHostHeader(),
                                options.proxyHostHeader()
                        )
                )
        );
        HttpServerFactory httpServerFactory = new Jetty6HttpServerFactory();
        httpServer = httpServerFactory.buildHttpServer(
                options,
                adminRequestHandler,
                stubRequestHandler,
                requestDelayControl
        );

        Log.setLog(new LoggerAdapter(notifier));

        client = new WireMock(wireMockApp);
    }

    private MappingsLoader makeDefaultMappingsLoader() {
        FileSource mappingsFileSource = fileSource.child("mappings");
        if (mappingsFileSource.exists()) {
            return new JsonFileMappingsLoader(mappingsFileSource);
        } else {
            return new NoOpMappingsLoader();
        }
    }

    public WireMockServer(int port, Integer httpsPort, FileSource fileSource, boolean enableBrowserProxying, ProxySettings proxySettings, Notifier notifier) {
        this(wireMockConfig()
                .port(port)
                .httpsPort(httpsPort)
                .fileSource(fileSource)
                .enableBrowserProxying(enableBrowserProxying)
                .proxyVia(proxySettings)
                .notifier(notifier));
    }

	public WireMockServer(int port, FileSource fileSource, boolean enableBrowserProxying, ProxySettings proxySettings) {
        this(wireMockConfig()
                .port(port)
                .fileSource(fileSource)
                .enableBrowserProxying(enableBrowserProxying)
                .proxyVia(proxySettings));
	}

    public WireMockServer(int port, FileSource fileSource, boolean enableBrowserProxying) {
        this(wireMockConfig()
                .port(port)
                .fileSource(fileSource)
                .enableBrowserProxying(enableBrowserProxying));
    }
	
	public WireMockServer(int port) {
		this(wireMockConfig().port(port));
	}

    public WireMockServer(int port, Integer httpsPort) {
        this(wireMockConfig().port(port).httpsPort(httpsPort));
    }
	
	public WireMockServer() {
		this(wireMockConfig());
	}
	
	public void loadMappingsUsing(final MappingsLoader mappingsLoader) {
		wireMockApp.loadMappingsUsing(mappingsLoader);
	}

    public GlobalSettingsHolder getGlobalSettingsHolder() {
        return wireMockApp.getGlobalSettingsHolder();
    }

    public void addMockServiceRequestListener(RequestListener listener) {
		stubRequestHandler.addRequestListener(listener);
	}
	
	public void enableRecordMappings(FileSource mappingsFileSource, FileSource filesFileSource) {
	    addMockServiceRequestListener(
                new StubMappingJsonRecorder(mappingsFileSource, filesFileSource, wireMockApp, options.matchingHeaders()));
	    notifier.info("Recording mappings to " + mappingsFileSource.getPath());
	}
	
	public void stop() {
        httpServer.stop();
	}
	
	public void start() {
        try {
		    httpServer.start();
        } catch (Exception e) {
            throw new FatalStartupException(e);
        }
	}

    /**
     * Gracefully shutdown the server.
     *
     * This method assumes it is being called as the result of an incoming HTTP request.
     */
    @Override
    public void shutdown() {
        final WireMockServer server = this;
        Thread shutdownThread = new Thread(new Runnable() {
            @Override
            public void run() {
                try {
                    // We have to sleep briefly to finish serving the shutdown request before stopping the server, as
                    // there's no support in Jetty for shutting down after the current request.
                    // See http://stackoverflow.com/questions/4650713
                    Thread.sleep(100);
                } catch (InterruptedException e) {
                    throw new RuntimeException(e);
                }
                server.stop();
            }
        });
        shutdownThread.start();
    }

    public int port() {
        checkState(
                isRunning(),
                "Not listening on HTTP port. The WireMock server is most likely stopped"
        );
        return httpServer.port();
    }

    public int httpsPort() {
        checkState(
                isRunning() && options.httpsSettings().enabled(),
                "Not listening on HTTPS port. Either HTTPS is not enabled or the WireMock server is stopped."
        );
        return httpServer.httpsPort();
    }

    public boolean isRunning() {
        return httpServer.isRunning();
    }

    @Override
    public void givenThat(MappingBuilder mappingBuilder) {
        client.register(mappingBuilder);
    }

    @Override
    public void stubFor(MappingBuilder mappingBuilder) {
        givenThat(mappingBuilder);
    }

    @Override
    public void verify(RequestPatternBuilder requestPatternBuilder) {
        client.verifyThat(requestPatternBuilder);
    }

    @Override
    public void verify(int count, RequestPatternBuilder requestPatternBuilder) {
        client.verifyThat(count, requestPatternBuilder);
    }

    @Override
    public List<LoggedRequest> findAll(RequestPatternBuilder requestPatternBuilder) {
        return client.find(requestPatternBuilder);
    }

    @Override
    public void setGlobalFixedDelay(int milliseconds) {
        client.setGlobalFixedDelayVariable(milliseconds);
    }

    @Override
    public void addRequestProcessingDelay(int milliseconds) {
        client.addDelayBeforeProcessingRequests(milliseconds);
    }

    @Override
    public void addStubMapping(StubMapping stubMapping) {
        wireMockApp.addStubMapping(stubMapping);
    }

    @Override
    public ListStubMappingsResult listAllStubMappings() {
        return wireMockApp.listAllStubMappings();
    }

    @Override
    public void saveMappings() {
        wireMockApp.saveMappings();
    }

    @Override
    public void resetMappings() {
        wireMockApp.resetMappings();
    }

    @Override
    public void resetToDefaultMappings() {
        wireMockApp.resetToDefaultMappings();
    }

    @Override
    public void resetScenarios() {
        wireMockApp.resetScenarios();
    }

    @Override
    public VerificationResult countRequestsMatching(RequestPattern requestPattern) {
        return wireMockApp.countRequestsMatching(requestPattern);
    }

    @Override
    public FindRequestsResult findRequestsMatching(RequestPattern requestPattern) {
        return wireMockApp.findRequestsMatching(requestPattern);
    }

    @Override
    public void updateGlobalSettings(GlobalSettings newSettings) {
        wireMockApp.updateGlobalSettings(newSettings);
    }

    @Override
    public void addSocketAcceptDelay(RequestDelaySpec delaySpec) {
        wireMockApp.addSocketAcceptDelay(delaySpec);
    }

    @Override
    public void shutdownServer() {
        shutdown();
    }

    private static class NoOpMappingsLoader implements MappingsLoader {
        @Override
        public void loadMappingsInto(StubMappings stubMappings) {
            // do nothing
        }
    }
}<|MERGE_RESOLUTION|>--- conflicted
+++ resolved
@@ -26,13 +26,8 @@
 import com.github.tomakehurst.wiremock.core.Container;
 import com.github.tomakehurst.wiremock.core.Options;
 import com.github.tomakehurst.wiremock.core.WireMockApp;
-<<<<<<< HEAD
 import com.github.tomakehurst.wiremock.extension.ResponseTransformer;
-import com.github.tomakehurst.wiremock.global.RequestDelayControl;
-import com.github.tomakehurst.wiremock.global.ThreadSafeRequestDelayControl;
-=======
 import com.github.tomakehurst.wiremock.global.*;
->>>>>>> 0dd863f7
 import com.github.tomakehurst.wiremock.http.*;
 import com.github.tomakehurst.wiremock.jetty6.Jetty6HttpServerFactory;
 import com.github.tomakehurst.wiremock.jetty6.LoggerAdapter;
@@ -86,12 +81,9 @@
                 defaultMappingsLoader,
                 mappingsSaver,
                 options.requestJournalDisabled(),
-<<<<<<< HEAD
+                options.maxRequestJournalEntries(),
                 options.extensionsOfType(ResponseTransformer.class),
                 fileSource,
-=======
-                options.maxRequestJournalEntries(),
->>>>>>> 0dd863f7
                 this
         );
 
