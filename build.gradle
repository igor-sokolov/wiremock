--- conflicted
+++ resolved
@@ -22,10 +22,7 @@
 }
 
 dependencies {
-//    compile "org.mortbay.jetty:jetty:6.1.26"
-	compile "org.eclipse.jetty:jetty-server:9.2.8.v20150217"
-	compile "org.eclipse.jetty:jetty-servlet:9.2.8.v20150217"
-    compile "org.eclipse.jetty:jetty-webapp:9.2.8.v20150217"
+	compile "org.mortbay.jetty:jetty:6.1.26"
 	compile "com.google.guava:guava:18.0"
 	compile "com.fasterxml.jackson.core:jackson-core:$versions.jackson",
         	"com.fasterxml.jackson.core:jackson-annotations:$versions.jackson",
@@ -315,11 +312,7 @@
 }
 
 task wrapper(type: Wrapper) {
-<<<<<<< HEAD
-    gradleVersion = '2.6'
-=======
     gradleVersion = '2.5'
->>>>>>> 7347db51
 }
 
 task 'add-copyright-headers' << {
